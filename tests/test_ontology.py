import unittest
import numpy as np

# from types import ModuleType
from tqdm import tqdm

from bioel.ontology import BiomedicalOntology


class TestOntology(unittest.TestCase):

<<<<<<< HEAD
    def test_medic_loader(self):
        """
        TestCase - 1: Read from the local UMLS Directory and check for data formatting issues in the entities.
        """
        test_cases = [
            {
                "filepath": "/mitchell/entity-linking/kbs/medic.tsv",
                "name": "MEDIC",
                "abbrev": None,
            }
        ]

        for case in tqdm(test_cases):
            ontology = BiomedicalOntology.load_medic(**case)
=======
    def test_umls_loader(self):
        """
        TestCase - 1: Read from the local UMLS Directory and check for data formatting issues in the entities.
        """
        test_cases = [{
            'filepath': '/mitchell/entity-linking/2017AA/META/',
            'name': 'UMLS', 
            'abbrev': None
        }]

        for case in tqdm(test_cases):
            ontology = BiomedicalOntology.load_umls(**case)
>>>>>>> 0da52f5b
            print(list(ontology.entities.values())[:5])
            self.check_multiprefix(ontology)
            self.check_unique_cui(ontology)

<<<<<<< HEAD
=======
    
>>>>>>> 0da52f5b
    def test_obo_loader(self):

        test_cases = [
            {
                "filepath": "https://raw.githubusercontent.com/DiseaseOntology/HumanDiseaseOntology/main/src/ontology/doid.obo",
                "name": "disease ontology",
                "prefix_to_keep": None,
                "entity_type": "disease",
                "abbrev": "doid",
            },
            {
                "filepath": "http://purl.obolibrary.org/obo/cl.obo",
                "name": "cell ontology",
                "prefix_to_keep": "CL",
                "entity_type": "cell line & type",
                "abbrev": "cl",
            },
            # {'filepath': 'http://purl.obolibrary.org/obo/uberon.obo',
            # 'name': 'uberon',
            # 'prefix_to_keep': 'UBERON',
            # 'entity_type': 'tissue',
            # 'abbrev': 'uberon'},
            {
                "filepath": "http://purl.obolibrary.org/obo/obi.obo",
                "name": "ontology of biological investigations",
                "prefix_to_keep": "OBI",
                "entity_type": "assay",
                "abbrev": "obi",
            },
            {
                "filepath": "https://ftp.expasy.org/databases/cellosaurus/cellosaurus.obo",
                "name": "cellosaurus",
                "prefix_to_keep": None,
                "entity_type": "cell line & type",
                "abbrev": "cvcl",
            },
            # {'filepath': 'http://purl.obolibrary.org/obo/go.obo',
            # 'name': 'gene ontology',
            # 'prefix_to_keep': None,
            # 'entity_type': 'subcellular',
            # 'abbrev': 'go'},
        ]

        for case in tqdm(test_cases):
            ontology = BiomedicalOntology.load_obo(**case)
            print(list(ontology.entities.values())[:5])
            self.check_multiprefix(ontology)
            self.check_unique_cui(ontology)

    def check_multiprefix(self, ontology: BiomedicalOntology):
        """
        Make each entity has a single prefix
        """
        error_raised = False
        errors = []
<<<<<<< HEAD
        for entity in ontology.entities:
            if len(entity.cui.split(":")) > 2:
                raise AssertionError(
                    f"Entities should only have one prefix, but the entity {cui} has more than 1"
                )
=======
        for cui, entity in ontology.entities.items():
            if len(entity.cui.split(':')) > 2:
                raise AssertionError(f"Entities should only have one prefix, but the entity {entity.cui} has more than 1")    
>>>>>>> 0da52f5b

    def check_unique_cui(self, ontology: BiomedicalOntology):
        """
        Make sure all CUIs in ontology are unique
<<<<<<< HEAD
        """
        cuis = [x.cui for x in ontology.entities]
        if len(cuis) != len(set(cuis)):
            raise AssertionError("Ontology contains duplicate CUIs")
=======
        '''
        cuis = [entity.cui for cui, entity in ontology.entities.items()]
        if len(cuis) != len(set(cuis)):
            raise AssertionError("Ontology contains duplicate CUIs")

if __name__ == '__main__':
    unittest.main()
        
>>>>>>> 0da52f5b
<|MERGE_RESOLUTION|>--- conflicted
+++ resolved
@@ -9,7 +9,6 @@
 
 class TestOntology(unittest.TestCase):
 
-<<<<<<< HEAD
     def test_medic_loader(self):
         """
         TestCase - 1: Read from the local UMLS Directory and check for data formatting issues in the entities.
@@ -24,28 +23,28 @@
 
         for case in tqdm(test_cases):
             ontology = BiomedicalOntology.load_medic(**case)
-=======
+            print(list(ontology.entities.values())[:5])
+            self.check_multiprefix(ontology)
+            self.check_unique_cui(ontology)
+
     def test_umls_loader(self):
         """
         TestCase - 1: Read from the local UMLS Directory and check for data formatting issues in the entities.
         """
-        test_cases = [{
-            'filepath': '/mitchell/entity-linking/2017AA/META/',
-            'name': 'UMLS', 
-            'abbrev': None
-        }]
+        test_cases = [
+            {
+                "filepath": "/mitchell/entity-linking/2017AA/META/",
+                "name": "UMLS",
+                "abbrev": None,
+            }
+        ]
 
         for case in tqdm(test_cases):
             ontology = BiomedicalOntology.load_umls(**case)
->>>>>>> 0da52f5b
             print(list(ontology.entities.values())[:5])
             self.check_multiprefix(ontology)
             self.check_unique_cui(ontology)
 
-<<<<<<< HEAD
-=======
-    
->>>>>>> 0da52f5b
     def test_obo_loader(self):
 
         test_cases = [
@@ -101,33 +100,20 @@
         """
         error_raised = False
         errors = []
-<<<<<<< HEAD
-        for entity in ontology.entities:
+        for cui, entity in ontology.entities.items():
             if len(entity.cui.split(":")) > 2:
                 raise AssertionError(
-                    f"Entities should only have one prefix, but the entity {cui} has more than 1"
+                    f"Entities should only have one prefix, but the entity {entity.cui} has more than 1"
                 )
-=======
-        for cui, entity in ontology.entities.items():
-            if len(entity.cui.split(':')) > 2:
-                raise AssertionError(f"Entities should only have one prefix, but the entity {entity.cui} has more than 1")    
->>>>>>> 0da52f5b
 
     def check_unique_cui(self, ontology: BiomedicalOntology):
         """
         Make sure all CUIs in ontology are unique
-<<<<<<< HEAD
         """
-        cuis = [x.cui for x in ontology.entities]
-        if len(cuis) != len(set(cuis)):
-            raise AssertionError("Ontology contains duplicate CUIs")
-=======
-        '''
         cuis = [entity.cui for cui, entity in ontology.entities.items()]
         if len(cuis) != len(set(cuis)):
             raise AssertionError("Ontology contains duplicate CUIs")
 
-if __name__ == '__main__':
-    unittest.main()
-        
->>>>>>> 0da52f5b
+
+if __name__ == "__main__":
+    unittest.main()