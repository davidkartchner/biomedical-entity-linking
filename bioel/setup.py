--- conflicted
+++ resolved
@@ -74,11 +74,7 @@
         "scikit-learn",
         "torch",
         "scispacy",
-<<<<<<< HEAD
-        #"fairseq==0.12.0",
-=======
         # "fairseq = 0.12.2",
->>>>>>> f456413c
         "accelerate",
         "pytorch_metric_learning",
     ],
