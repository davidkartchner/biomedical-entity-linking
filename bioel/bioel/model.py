--- conflicted
+++ resolved
@@ -260,15 +260,6 @@
     # )
     # biobart_model.training()
     # biobart_model.inference()
-<<<<<<< HEAD
-    sapbert_model = BioEL_Model.load_sapbert(
-        name = "sapbert",
-        params_file= "/home/pbathala3/entity_linking/config.json",
-    )
-    sapbert_model.training()
-    #sapbert_model.inference()
-=======
->>>>>>> e4391ae4
 
     # # krissbert = BioEL_Model.load_krissbert(
     # #     name="krissbert",
