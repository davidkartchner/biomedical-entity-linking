--- conflicted
+++ resolved
@@ -1,447 +1,3 @@
-<<<<<<< HEAD
-from dataclasses import dataclass, field, asdict
-from typing import List, Optional, Union, Dict
-from collections import defaultdict
-from tqdm import tqdm
-
-from bioel.logger import setup_logger
-
-import obonet
-import csv
-import json
-from bioel.utils.obo_utils import _obo_extract_definition, _obo_extract_synonyms
-from bioel.utils.umls_utils import UmlsMappings
-from bioel.utils.file_cache import get_path
-
-
-logger = setup_logger()
-
-@dataclass
-class BiomedicalEntity:
-    """
-    Class for keeping track of all relevant fields in an ontology
-    """
-
-    cui: str
-    name: str
-    types: List[str]
-    aliases: List[str] = field(default_factory=list)
-    definition: Optional[str] = None
-    equivalant_cuis: Optional[List[str]] = None
-    taxonomy: Optional[str] = None
-    metadata: Optional[dict] = None
-
-
-@dataclass
-class BiomedicalOntology:
-    name: str
-    types: List[str] = field(default_factory=list)
-    entities: Dict[str, BiomedicalEntity] = field(
-        default_factory=dict
-    )  # Dict mapping CUI: BiomedicalEntity
-    abbrev: Optional[str] = None  # Abbreviated name of ontology if different than name
-    metadata: Optional[dict] = None
-
-    def get_canonical_name(self):
-        """
-        Get name of entities in the ontology
-        data: list of dict
-        """
-        canonical_names = {entity.cui: entity.name for entity in self.entities}
-        return canonical_names
-
-    def get_aliases(self):
-        """
-        Get aliases of entities in the ontology
-        data: list of dict
-        """
-        aliases = {entity.cui: entity.aliases for entity in self.entities}
-        return aliases
-
-    def get_definition(self):
-        """
-        Get definition of entities in the ontology
-        data: list of dict
-        """
-        definitions_dict = {
-            entity.cui: entity.definition
-            for entity in self.entities
-            if entity.definition is not None
-        }
-        return definitions_dict
-
-    def get_types(self):
-        """
-        Get type of entities in the ontology
-        data: list of dict
-        """
-        # Extract tuples of CUI and types from the Data
-        types = {entity.cui: entity.types for entity in self.entities}
-        return types
-
-    @classmethod
-    def load_obo(
-        cls, filepath, name=None, prefix_to_keep=None, entity_type=None, abbrev=None
-    ):
-        """
-        Read an ontology in .obo format
-
-        Parameters:
-        ----------------------
-            filepath: str (optional)
-                Path to .obo formatted ontology.  Can be a URL.
-            prefix_to_keep: str (optional)
-        """
-
-        entities = {}
-        if entity_type:
-            types = [entity_type]
-        else:
-            types = []
-
-        logger.info(f"Reading OBO ontology from {filepath}")
-        ontology = obonet.read_obo(filepath)
-
-        data_keys = set([])
-        for curie, data in tqdm(ontology.nodes(data=True)):
-            # Exclude CUIs that are from cross-referenced ontologies
-            data_keys.update(set(data.keys()))
-
-            if prefix_to_keep is not None:
-                if not curie.startswith(prefix_to_keep):
-                    continue
-
-            # Extract name and synonyms
-            if "name" not in data:
-                synonyms = _obo_extract_synonyms(data)
-            else:
-                synonyms = [data["name"]] + _obo_extract_synonyms(data)
-
-            # Include deprecated CUIs as alternative ids
-            alt_cuis = None
-            if "alt_id" in data and len(data["alt_id"]) > 0:
-                if prefix_to_keep:
-                    alt_cuis = [
-                        x for x in data["alt_id"] if x.startswith(prefix_to_keep)
-                    ]
-                else:
-                    alt_cuis = data["alt_id"]
-
-            # Skip entities with no name/aliases
-            if len(synonyms) == 0:
-                logger.warning(
-                    f"Data entry for CUI {curie} has no listed names/aliases.  Skipping."
-                )
-                continue
-            ent_name = synonyms[0]
-            if len(synonyms) > 1:
-                other_synonyms = synonyms[1:]
-            else:
-                other_synonyms = []
-
-            # Get definition if it exists
-            definition = _obo_extract_definition(data)
-
-            ent = BiomedicalEntity(
-                cui=curie,
-                name=ent_name,
-                aliases=other_synonyms,
-                types=types,
-                definition=definition,
-                equivalant_cuis=alt_cuis,
-            )
-            if curie in entities:
-                logger.warning(f"Duplicate CUI {curie} found in ontology.  Skipping.")
-                continue
-
-            entities[curie] = ent
-
-        if not name:
-            if filepath.startswith("http"):
-                parsed_name = filepath.split("/")[-1].split(".")[0]
-                logger.warning(
-                    f"No ontology name provided.  Using name from provided URL: {parsed_name}"
-                )
-                name = parsed_name
-
-        return cls(entities=entities, types=types, name=name, abbrev=abbrev)
-
-    @classmethod
-    def load_medic(cls, filepath, name=None, abbrev=None, api_key=""):
-        """
-        Read medic ontology
-
-        Parameters:
-        ----------------------
-            filepath: str (Pointing to the medic directory)
-            name: str (optional)
-            abbrev: str (optional)
-            api_key: str (optional)
-        """
-        entities = {}
-        types = []
-
-        logger.info(f"Reading medic from {filepath}")
-
-        # Attributes of the medic ontology
-        key_dict = [
-            "DiseaseName",
-            "DiseaseID",
-            "AltDiseaseIDs",
-            "Definition",
-            "ParentIDs",
-            "TreeNumbers",
-            "ParentTreeNumbers",
-            "Synonyms",
-            "SlimMappings",
-        ]
-
-        # Open the TSV file
-        with open(filepath, newline="") as tsvfile:
-            reader = csv.reader(tsvfile, delimiter="\t")
-
-            counter = 0  # First entity in the tsv file appears in line 29
-
-            ontology = []
-            for row in reader:
-                dict = {}
-                if counter > 28:
-                    for i, elements in enumerate(row):
-                        dict[key_dict[i]] = elements
-                    ontology.append(dict)
-                counter += 1
-
-        for element in ontology:
-            equivalant_cuis = [element["DiseaseID"]]
-            alt_ids = (
-                element["AltDiseaseIDs"].split("|") if element["AltDiseaseIDs"] else []
-            )
-            for alt_id in alt_ids:
-                if alt_id not in equivalant_cuis and alt_id[:2] != "DO":
-                    equivalant_cuis.append(alt_id)
-
-            entity = BiomedicalEntity(
-                cui=element["DiseaseID"],
-                name=element["DiseaseName"],
-                types="Disease",
-                aliases=element["Synonyms"],
-                definition=element["Definition"],
-                equivalant_cuis=equivalant_cuis,
-            )
-
-            if element["DiseaseID"] in entities:
-                logger.warning(
-                    f"Duplicate CUI {element['DiseaseID']} found in ontology.  Skipping."
-                )
-                continue
-
-            entities[element["DiseaseID"]] = entity
-
-            types.append("Disease")
-
-        return cls(entities=entities, types=types, name=name, abbrev=abbrev)
-
-    @classmethod
-    def load_umls(cls, filepath, name=None, abbrev=None, api_key=""):
-        """
-        Read an ontology from the UMLS Directory
-
-        Parameters:
-        ----------------------
-            filepath: str (Pointing to the UMLS directory)
-            name: str (optional)
-            abbrev: str (optional)
-            api_key: str (optional)
-        """
-
-        entities = {}
-        types = []
-
-        logger.info(f"Reading UMLS from {filepath}")
-        umls = UmlsMappings(umls_dir=filepath, umls_api_key=api_key)
-
-        # Get the Canonial Names
-        lowercase = False
-        umls_to_name = umls.get_canonical_name(
-            ontologies_to_include="all",
-            use_umls_curies=True,
-            lowercase=lowercase,
-        )
-
-        # Group by the canonical names to group the alias and types
-        all_umls_df = (
-            umls.umls.query('lang == "ENG"')
-            .groupby("cui")
-            .agg(
-                {
-                    "alias": lambda x: list(set(x)),
-                    "tui": "first",
-                    "group": "first",
-                    "def": "first",
-                }
-            )
-            .reset_index()
-        )
-        all_umls_df["name"] = all_umls_df.cui.map(umls_to_name)
-        all_umls_df["alias"] = all_umls_df[["name", "alias"]].apply(
-            lambda x: list(set(x[1]) - set([x[0]])), axis=1
-        )
-        all_umls_df["cui"] = all_umls_df["cui"].map(lambda x: "UMLS:" + x)
-        all_umls_df["has_definition"] = all_umls_df["def"].map(lambda x: x is not None)
-        all_umls_df["num_aliases"] = all_umls_df["alias"].map(lambda x: len(x))
-
-        for index, row in all_umls_df.iterrows():
-            entity = BiomedicalEntity(
-                cui=row["cui"],
-                name=row["name"],
-                types=row["tui"],
-                aliases=row["alias"],
-                definition=row["def"],
-                metadata={
-                    "group": row["group"],
-                },
-            )
-            if row["cui"] in entities:
-                logger.warning(
-                    f"Duplicate CUI {row['cui']} found in ontology.  Skipping."
-                )
-                continue
-
-            entities[row["cui"]] = entity
-            types.append(row["tui"])
-
-        return cls(entities=entities, types=types, name=name, abbrev=abbrev)
-
-    @classmethod
-    def load_mesh(cls, filepath, name=None, abbrev=None, api_key=""):
-        """
-        Read an ontology from the MESH Directory
-
-        Parameters:
-        ----------------------
-            filepath: str (Pointing to the UMLS directory)
-            name: str (optional)
-            abbrev: str (optional)
-            api_key: str (optional)
-        """
-
-        entities = {}
-        types = []
-
-        logger.info(f"Reading MESH from {filepath}")
-        umls = UmlsMappings(umls_dir=filepath, umls_api_key=api_key)
-
-        # Get the Canonial Names
-        lowercase = False
-        mesh_to_name = umls.get_canonical_name(
-            ontologies_to_include=["MSH"],
-            use_umls_curies=False,
-            mapping_cols={"MSH": "sdui"},
-            prefixes={"MSH": "MESH"},
-            lowercase=lowercase,
-        )
-
-        mesh_to_alias = umls.get_aliases(
-            ontologies_to_include=["MSH"],
-            use_umls_curies=False,
-            mapping_cols={"MSH": "sdui"},
-            prefixes={"MSH": "MESH"},
-            lowercase=lowercase,
-        )
-
-        mesh_cui2definition = umls.get_definition(
-            ontologies_to_include=["MSH"],
-            use_umls_curies=False,
-            mapping_cols={"MSH": "sdui"},
-            prefixes={"MSH": "MESH"},
-            lowercase=lowercase,
-        )
-
-        mesh_to_types, mesh_to_groups = umls.get_types_and_groups(
-            ontologies_to_include=["MSH"],
-            use_umls_curies=False,
-            mapping_cols={"MSH": "sdui"},
-            prefixes={"MSH": "MESH"},
-            lowercase=lowercase,
-        )
-
-        for cui, name in tqdm(mesh_to_name.items()):
-            ent_type = mesh_to_types[cui]
-            other_aliases = [x for x in mesh_to_alias[cui] if x != name]
-            joined_aliases = " ; ".join(other_aliases)
-            entity = BiomedicalEntity(
-                cui=cui,
-                name=name,
-                types=ent_type,
-                aliases=joined_aliases,
-                definition=(
-                    mesh_cui2definition[cui] if cui in mesh_cui2definition else None
-                ),
-                metadata={
-                    "group": mesh_to_groups[cui],
-                },
-            )
-
-            if cui in entities:
-                logger.warning(f"Duplicate CUI {cui} found in ontology.  Skipping.")
-                continue
-
-            entities[cui] = entity
-            types.append(ent_type)
-
-        return cls(entities=entities, types=types, name=name, abbrev=abbrev)
-
-    def load_ncbi_taxon(self):
-        pass
-
-    def load_csv(self):
-        pass
-
-    @classmethod
-    def load_json(cls, filepath, name=None):
-        '''
-        file_path: str, required.
-            The file path to the json/jsonl representation of the KB to load.
-        name: str, optional.
-            The ontology name to load.
-        '''
-        if filepath is None:
-            raise ValueError(
-                "provide a valid path"
-            )
-        if filepath.endswith("jsonl"):
-            raw = (json.loads(line) for line in open(get_path(filepath)))
-        else:
-            raw = json.load(open(get_path(filepath)))
-
-        logger.info(f"Reading the given Json ontology from {filepath}")
-        
-        index = 0
-        types = []
-        entities = {}
-        metadata ={}
-        if name is None:
-            name = "json_onto"
-        for concept in raw:
-            types.append(concept["types"])
-            metadata[concept["concept_id"]] = index
-            index += 1
-            if concept["concept_id"] in entities:
-                logger.warning(f"Duplicate CUI {cui} found in ontology.  Skipping.")
-                continue
-            elif 'definition' in concept:
-                entities[concept["concept_id"]] = BiomedicalEntity(concept["concept_id"], concept["canonical_name"], concept["types"], concept["aliases"], concept["definition"])
-            else:
-                entities[concept["concept_id"]] = BiomedicalEntity(concept["concept_id"], concept["canonical_name"], concept["types"], concept["aliases"])
-                
-        return cls(entities = entities, types = types, metadata = metadata, name = name)
-
-@dataclass
-class CompositeOntology:
-    ontologies: dict  # Dict of each ontology used
-
-    def load_from_config(self, config=None, config_path=None):
-=======
 from dataclasses import dataclass, field, asdict
 from typing import List, Optional, Union, Dict
 from tqdm import tqdm
@@ -984,5 +540,4 @@
     ontologies: dict  # Dict of each ontology used
 
     def load_from_config(self, config=None, config_path=None):
->>>>>>> e95eca6d
         pass