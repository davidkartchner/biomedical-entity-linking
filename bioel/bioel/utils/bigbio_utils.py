--- conflicted
+++ resolved
@@ -8,11 +8,8 @@
 from bioel.utils.dataset_consts import *
 from bioel.logger import setup_logger
 
-<<<<<<< HEAD
-=======
 logger = setup_logger()
 
->>>>>>> 2663663d
 
 def load_bigbio_dataset(dataset_name):
     """
